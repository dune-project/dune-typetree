// -*- tab-width: 4; indent-tabs-mode: nil; c-basic-offset: 2 -*-
// vi: set et ts=4 sw=2 sts=2:

#ifndef DUNE_TYPETREE_TRANSFORMATION_HH
#define DUNE_TYPETREE_TRANSFORMATION_HH

#include <array>
#include <tuple>
#include <memory>

#include <dune/common/exceptions.hh>
#include <dune/common/typetraits.hh>
#include <dune/typetree/typetraits.hh>
#include <dune/typetree/nodetags.hh>
#include <dune/typetree/utility.hh>


namespace Dune {
  namespace TypeTree {

    /** \addtogroup Transformation
     *  \ingroup TypeTree
     *  \{
     */

#ifdef DOXYGEN

    //! Register transformation descriptor to transform SourceNode with Transformation.
    /**
     * The tree transformation engine expects this function to return a struct describing
     * how to perform the Transformation for The type SourceNode, which has ImplementationTag Tag.
     * This function has to be specialized for every combination of Transformation and Tag that
     * the transformation engine should support.
     *
     * \note The arguments are given as pointers to avoid problems with incomplete types.
     *
     * \note The specialization does not have to placed in the namespace Dune::TypeTree,
     *       it can simply reside in the same namespace as either the SourceNode or the Tag.
     *
     * \note This function will never be really called, the engine only extracts the return type.
     *       It is thus not necessary to actually implement the function, it is sufficient to
     *       declare it.
     *
     * \tparam SourceNode     The type of the node in the source tree that should be transformed.
     * \tparam Transformation The type of the transformation to apply to the source node.
     * \tparam Tag            The implementation tag of the source node.
     */
    template<typename SourceNode, typename Transformation, typename Tag>
    void registerNodeTransformation(SourceNode*, Transformation*, Tag*);

#else // DOXYGEN

      /**
       * \tparam S   C++ type of source node.
       * \tparam T   Tag identifying the transformation.
       * \tparam Tag Tag identifying the source type.
       *
       * Tag may be identical for different implementation of the same concept
       * (i.e. all leaf GridFunctionSpace), but this is not required.  This
       * allows you to handle different leaf GridFunctionSpace implementation
       * differently.  Tag should be extracted from S::ImplementationTag.
       */
    template<typename S, typename T, typename Tag>
    struct LookupNodeTransformation
    {

      typedef DUNE_DECLTYPE(registerNodeTransformation(declptr<S>(),declptr<T>(),declptr<Tag>())) lookup_type;

      typedef typename evaluate_if_meta_function<
        lookup_type
        >::type type;

      static_assert((!is_same<type,void>::value), "Unable to find valid transformation descriptor");
    };

#endif // DOXYGEN


    //! Transform a TypeTree.
    /**
     * This struct can be used to apply a transformation to a given TypeTree. It exports the type of
     * the resulting (transformed) tree and contains methods to actually transform tree instances.
     *
     * \tparam SourceTree     = The TypeTree that should be transformed.
     * \tparam Transformation = The Transformation to apply to the TypeTree.
     * \tparam Tag            = This parameter is an implementation detail and must always be set to its default value.
     * \tparam recursive      = This parameter is an implementation detail and must always be set to its default value.
     */
    template<typename SourceTree, typename Transformation, typename Tag = StartTag, bool recursive = true>
    struct TransformTree
    {

#ifndef DOXYGEN

      typedef typename LookupNodeTransformation<SourceTree,Transformation,typename SourceTree::ImplementationTag>::type NodeTransformation;

      // the type of the new tree that will result from this transformation
      typedef typename TransformTree<SourceTree,Transformation,typename SourceTree::NodeTag,NodeTransformation::recursive>::transformed_type transformed_type;

      // the storage type of the new tree that will result from this transformation
      typedef typename TransformTree<SourceTree,Transformation,typename SourceTree::NodeTag,NodeTransformation::recursive>::transformed_storage_type transformed_storage_type;

#endif // DOXYGEN

      //! The type of the transformed tree.
      typedef transformed_type type;

      typedef type Type;

      //! Apply transformation to an existing tree s.
      static transformed_type transform(const SourceTree& s, const Transformation& t = Transformation())
      {
        return TransformTree<SourceTree,Transformation,typename SourceTree::NodeTag,NodeTransformation::recursive>::transform(s,t);
      }

      //! Apply transformation to an existing tree s.
      static transformed_type transform(const SourceTree& s, Transformation& t)
      {
        return TransformTree<SourceTree,Transformation,typename SourceTree::NodeTag,NodeTransformation::recursive>::transform(s,t);
      }

      //! Apply transformation to an existing tree s.
      static transformed_type transform(std::shared_ptr<const SourceTree> sp, const Transformation& t = Transformation())
      {
        return TransformTree<SourceTree,Transformation,typename SourceTree::NodeTag,NodeTransformation::recursive>::transform(sp,t);
      }

      //! Apply transformation to an existing tree s.
      static transformed_type transform(std::shared_ptr<const SourceTree> sp, Transformation& t)
      {
        return TransformTree<SourceTree,Transformation,typename SourceTree::NodeTag,NodeTransformation::recursive>::transform(sp,t);
      }

      //! Apply transformation to storage type of an existing tree, returning a heap-allocated storage type
      //! instance of the transformed tree.
      static transformed_storage_type transform_storage(std::shared_ptr<const SourceTree> sp, const Transformation& t = Transformation())
      {
        return TransformTree<SourceTree,Transformation,typename SourceTree::NodeTag,NodeTransformation::recursive>::transform_storage(sp,t);
      }

      //! Apply transformation to storage type of an existing tree, returning a heap-allocated storage type
      //! instance of the transformed tree.
      static transformed_storage_type transform_storage(std::shared_ptr<const SourceTree> sp, Transformation& t)
      {
        return TransformTree<SourceTree,Transformation,typename SourceTree::NodeTag,NodeTransformation::recursive>::transform_storage(sp,t);
      }


    };

#ifndef DOXYGEN // internal per-node implementations of the transformation algorithm

    // handle a leaf node - this is easy
    template<typename S, typename T, bool recursive>
    struct TransformTree<S,T,LeafNodeTag,recursive>
    {
      // get transformed type from specification
      typedef typename LookupNodeTransformation<S,T,typename S::ImplementationTag>::type NodeTransformation;

      typedef typename NodeTransformation::transformed_type transformed_type;
      typedef typename NodeTransformation::transformed_storage_type transformed_storage_type;

      // delegate instance transformation to per-node specification
      static transformed_type transform(const S& s, T& t)
      {
        return NodeTransformation::transform(s,t);
      }

      // delegate instance transformation to per-node specification
      static transformed_type transform(const S& s, const T& t)
      {
        return NodeTransformation::transform(s,t);
      }

      // delegate instance transformation to per-node specification
      static transformed_type transform(std::shared_ptr<const S> sp, T& t)
      {
        return NodeTransformation::transform(sp,t);
      }

      // delegate instance transformation to per-node specification
      static transformed_type transform(std::shared_ptr<const S> sp, const T& t)
      {
        return NodeTransformation::transform(sp,t);
      }

      static transformed_storage_type transform_storage(std::shared_ptr<const S> sp, T& t)
      {
        return NodeTransformation::transform_storage(sp,t);
      }

      static transformed_storage_type transform_storage(std::shared_ptr<const S> sp, const T& t)
      {
        return NodeTransformation::transform_storage(sp,t);
      }

    };


    // common implementation for non-recursive transformation of non-leaf nodes
    template<typename S, typename T>
    struct TransformTreeNonRecursive
    {
      // get transformed type from specification
      typedef typename LookupNodeTransformation<S,T,typename S::ImplementationTag>::type NodeTransformation;

      typedef typename NodeTransformation::transformed_type transformed_type;
      typedef typename NodeTransformation::transformed_storage_type transformed_storage_type;

      // delegate instance transformation to per-node specification
      static transformed_type transform(const S& s, T& t)
      {
        return NodeTransformation::transform(s,t);
      }

      // delegate instance transformation to per-node specification
      static transformed_type transform(const S& s, const T& t)
      {
        return NodeTransformation::transform(s,t);
      }

      // delegate instance transformation to per-node specification
      static transformed_type transform(std::shared_ptr<const S> sp, T& t)
      {
        return NodeTransformation::transform(sp,t);
      }

      // delegate instance transformation to per-node specification
      static transformed_type transform(std::shared_ptr<const S> sp, const T& t)
      {
        return NodeTransformation::transform(sp,t);
      }

      static transformed_storage_type transform_storage(std::shared_ptr<const S> sp, T& t)
      {
        return NodeTransformation::transform_storage(sp,t);
      }

      static transformed_storage_type transform_storage(std::shared_ptr<const S> sp, const T& t)
      {
        return NodeTransformation::transform_storage(sp,t);
      }

    };


    // handle power tag - a little more tricky
    template<typename S, typename T>
    struct TransformTree<S,T,PowerNodeTag,true>
    {
      // get transformed type from specification
      // Handling this transformation in a way that makes the per-node specification easy to write
      // is a little involved:
      // The problem is that the transformed power node must be parameterized on the transformed child
      // type. So we need to transform the child type and pass the transformed child type to an inner
      // template of the node transformation struct called result (see example of such a specification
      // further down).
      typedef typename LookupNodeTransformation<S,T,typename S::ImplementationTag>::type NodeTransformation;
      typedef typename LookupNodeTransformation<typename S::ChildType,T,typename S::ChildType::ImplementationTag>::type ChildNodeTransformation;

      typedef typename NodeTransformation::template result<typename TransformTree<typename S::ChildType,
                                                                                  T,
                                                                                  typename S::ChildType::NodeTag,
                                                                                  ChildNodeTransformation::recursive>::transformed_type
                                                           >::type transformed_type;

      typedef typename NodeTransformation::template result<typename TransformTree<typename S::ChildType,
                                                                                  T,
                                                                                  typename S::ChildType::NodeTag,
                                                                                  ChildNodeTransformation::recursive>::transformed_type
                                                           >::storage_type transformed_storage_type;

      // Transform an instance of S.
      static transformed_type transform(const S& s, T& t)
      {
        // transform children
        typedef TransformTree<typename S::ChildType,T,typename S::ChildType::NodeTag,ChildNodeTransformation::recursive> ChildTreeTransformation;
        typedef typename ChildTreeTransformation::transformed_type transformed_child;
        const std::size_t child_count = S::CHILDREN;
        std::array<std::shared_ptr<transformed_child>,child_count> children;
        for (std::size_t k = 0; k < child_count; ++k) {
          children[k] = ChildTreeTransformation::transform_storage(s.childStorage(k),t);
        }
        // transform node
        return NodeTransformation::transform(s,t,children);
      }

      static transformed_type transform(const S& s, const T& t)
      {
        // transform children
        typedef TransformTree<typename S::ChildType,T,typename S::ChildType::NodeTag,ChildNodeTransformation::recursive> ChildTreeTransformation;
        typedef typename ChildTreeTransformation::transformed_type transformed_child;
        const std::size_t child_count = S::CHILDREN;
        std::array<std::shared_ptr<transformed_child>,child_count> children;
        for (std::size_t k = 0; k < child_count; ++k) {
          children[k] = ChildTreeTransformation::transform_storage(s.childStorage(k),t);
        }
        // transform node
        return NodeTransformation::transform(s,t,children);
      }

      // Transform an instance of S.
      static transformed_type transform(std::shared_ptr<const S> sp, T& t)
      {
        // transform children
        typedef TransformTree<typename S::ChildType,T,typename S::ChildType::NodeTag,ChildNodeTransformation::recursive> ChildTreeTransformation;
        typedef typename ChildTreeTransformation::transformed_type transformed_child;
        const std::size_t child_count = S::CHILDREN;
        std::array<std::shared_ptr<transformed_child>,child_count> children;
        for (std::size_t k = 0; k < child_count; ++k) {
          children[k] = ChildTreeTransformation::transform_storage(sp->childStorage(k),t);
        }
        // transform node
        return NodeTransformation::transform(sp,t,children);
      }

      static transformed_type transform(std::shared_ptr<const S> sp, const T& t)
      {
        // transform children
        typedef TransformTree<typename S::ChildType,T,typename S::ChildType::NodeTag,ChildNodeTransformation::recursive> ChildTreeTransformation;
        typedef typename ChildTreeTransformation::transformed_type transformed_child;
        const std::size_t child_count = S::CHILDREN;
        std::array<std::shared_ptr<transformed_child>,child_count> children;
        for (std::size_t k = 0; k < child_count; ++k) {
          children[k] = ChildTreeTransformation::transform_storage(sp->childStorage(k),t);
        }
        // transform node
        return NodeTransformation::transform(sp,t,children);
      }

      static transformed_storage_type transform_storage(std::shared_ptr<const S> sp, T& t)
      {
        // transform children
        typedef TransformTree<typename S::ChildType,T,typename S::ChildType::NodeTag,ChildNodeTransformation::recursive> ChildTreeTransformation;
        typedef typename ChildTreeTransformation::transformed_storage_type transformed_child_storage;
        const std::size_t child_count = S::CHILDREN;
        std::array<transformed_child_storage,child_count> children;
        for (std::size_t k = 0; k < child_count; ++k) {
          children[k] = ChildTreeTransformation::transform_storage(sp->childStorage(k),t);
        }
        return NodeTransformation::transform_storage(sp,t,children);
      }

      static transformed_storage_type transform_storage(std::shared_ptr<const S> sp, const T& t)
      {
        // transform children
        typedef TransformTree<typename S::ChildType,T,typename S::ChildType::NodeTag,ChildNodeTransformation::recursive> ChildTreeTransformation;
        typedef typename ChildTreeTransformation::transformed_storage_type transformed_child_storage;
        const std::size_t child_count = S::CHILDREN;
        std::array<transformed_child_storage,child_count> children;
        for (std::size_t k = 0; k < child_count; ++k) {
          children[k] = ChildTreeTransformation::transform_storage(sp->childStorage(k),t);
        }
        return NodeTransformation::transform_storage(sp,t,children);
      }

    };

    // non-recursive version of the PowerNode transformation.
    template<typename S, typename T>
    struct TransformTree<S,T,PowerNodeTag,false>
      : public TransformTreeNonRecursive<S,T>
    {};

    // helper struct that does the actual transformation for a composite node. We need this additional struct
    // to extract the template argument list with the types of all children from the node, which we cannot do
    // directly in the transformation<> template, as the type passed to transformation<> will usually be a
    // derived type and will normally have more template arguments than just the children. This declaration
    // just introduces the type of the helper struct, we always instantiate the specialization defined below;
    template<typename S, typename Children, typename T>
    struct transform_composite_node;

    // specialized version of the helper struct which extracts the template argument list with the children from
    // its second template parameter, which has to be CompositeNode::ChildTypes. Apart from that, the struct is
    // similar to the one for a PowerNode, but it obviously delegates transformation of the children to the TMP.
    template<typename S, typename T, typename... C>
    struct transform_composite_node<S,std::tuple<C...>,T>
    {

      // transformed type, using the same nested struct trick as the PowerNode
      typedef typename S::ImplementationTag Tag;
      typedef typename LookupNodeTransformation<S,T,Tag>::type NodeTransformation;
      typedef typename NodeTransformation::template result<typename TransformTree<C,
                                                                                  T,
                                                                                  typename C::NodeTag,
                                                                                  LookupNodeTransformation<C,T,typename C::ImplementationTag>::type::recursive
                                                                                  >::transformed_type...
                                                           >::type transformed_type;

      typedef typename NodeTransformation::template result<typename TransformTree<C,
                                                                                  T,
                                                                                  typename C::NodeTag,
                                                                                  LookupNodeTransformation<C,T,typename C::ImplementationTag>::type::recursive
                                                                                  >::transformed_type...
                                                           >::storage_type transformed_storage_type;

      // Retrieve the transformation descriptor for the child with index i.
      // This little helper improves really improves the readability of the
      // transformation functions.
      template<std::size_t i>
      struct ChildTransformation
        : public TransformTree<typename S::template Child<i>::Type,
                               T,
                               typename S::template Child<i>::Type::NodeTag,
                               LookupNodeTransformation<
                                 typename S::template Child<i>::Type,
                                 T,
                                 typename S::template Child<i>::Type::ImplementationTag
                                 >::type::recursive
                               >
      {};


      template<std::size_t... i>
      static transformed_type transform(const S& s, T& t, index_pack<i...> indices)
      {
        return NodeTransformation::transform(s,t,ChildTransformation<i>::transform_storage(s.template childStorage<i>(),t)...);
      }

      template<std::size_t... i>
      static transformed_type transform(const S& s, const T& t, index_pack<i...> indices)
      {
        return NodeTransformation::transform(s,t,ChildTransformation<i>::transform_storage(s.template childStorage<i>(),t)...);
      }

      template<std::size_t... i>
      static transformed_storage_type transform_storage(std::shared_ptr<const S> sp, T& t, index_pack<i...> indices)
      {
        return NodeTransformation::transform_storage(sp,t,ChildTransformation<i>::transform_storage(sp->template childStorage<i>(),t)...);
      }

      template<std::size_t... i>
      static transformed_storage_type transform_storage(std::shared_ptr<const S> sp, const T& t, index_pack<i...> indices)
      {
        return NodeTransformation::transform_storage(sp,t,ChildTransformation<i>::transform_storage(sp->template childStorage<i>(),t)...);
      }

    };


    // the specialization of transformation<> for the CompositeNode. This just extracts the
    // CompositeNode::ChildTypes member and forwards to the helper struct
    template<typename S, typename T>
    struct TransformTree<S,T,CompositeNodeTag,true>
    {

    private:

      typedef typename S::ChildTypes ChildTypes;

      static typename tuple_index_pack_builder<ChildTypes>::type child_indices()
      {
        return typename tuple_index_pack_builder<ChildTypes>::type();
      }

    public:

      typedef typename transform_composite_node<S,ChildTypes,T>::transformed_type transformed_type;
      typedef typename transform_composite_node<S,ChildTypes,T>::transformed_storage_type transformed_storage_type;

      static transformed_type transform(const S& s, T& t)
      {
        return transform_composite_node<S,ChildTypes,T>::transform(s,t,child_indices());
      }

      static transformed_type transform(const S& s, const T& t)
      {
        return transform_composite_node<S,ChildTypes,T>::transform(s,t,child_indices());
      }

      static transformed_storage_type transform_storage(std::shared_ptr<const S> sp, T& t)
      {
        return transform_composite_node<S,ChildTypes,T>::transform_storage(sp,t,child_indices());
      }

      static transformed_storage_type transform_storage(std::shared_ptr<const S> sp, const T& t)
      {
        return transform_composite_node<S,ChildTypes,T>::transform_storage(sp,t,child_indices());
      }

    };

    // non-recursive version of the CompositeNode transformation.
    template<typename S, typename T>
    struct TransformTree<S,T,CompositeNodeTag,false>
      : public TransformTreeNonRecursive<S,T>
    {};

<<<<<<< HEAD
=======

    // generic transformation descriptor for empty nodes
    struct EmptyNodeTransformation
    {
      // there is nothing to recurse into here
      static const bool recursive = false;
    };

    // handle empty nodes
    template<typename T, bool recursive>
    struct TransformTree<EmptyNode,T,EmptyNodeTag,recursive>
    {
      // get transformed type from specification
      typedef EmptyNode transformed_type;
      typedef std::shared_ptr<EmptyNode> transformed_storage_type;

      // delegate instance transformation to per-node specification
      static transformed_type transform(const EmptyNode& s, const T& t)
      {
        DUNE_THROW(NotImplemented,"this should never get called!");
      }

      static transformed_storage_type transform_storage(std::shared_ptr<const EmptyNode> en, const T& t)
      {
        return emptyNodePtr();
      }
    };

>>>>>>> feedcf25
#endif // DOXYGEN

    //! \} group Traversal

  } // namespace TypeTree
} //namespace Dune

#endif // DUNE_TYPETREE_TRANSFORMATION_HH<|MERGE_RESOLUTION|>--- conflicted
+++ resolved
@@ -486,37 +486,6 @@
       : public TransformTreeNonRecursive<S,T>
     {};
 
-<<<<<<< HEAD
-=======
-
-    // generic transformation descriptor for empty nodes
-    struct EmptyNodeTransformation
-    {
-      // there is nothing to recurse into here
-      static const bool recursive = false;
-    };
-
-    // handle empty nodes
-    template<typename T, bool recursive>
-    struct TransformTree<EmptyNode,T,EmptyNodeTag,recursive>
-    {
-      // get transformed type from specification
-      typedef EmptyNode transformed_type;
-      typedef std::shared_ptr<EmptyNode> transformed_storage_type;
-
-      // delegate instance transformation to per-node specification
-      static transformed_type transform(const EmptyNode& s, const T& t)
-      {
-        DUNE_THROW(NotImplemented,"this should never get called!");
-      }
-
-      static transformed_storage_type transform_storage(std::shared_ptr<const EmptyNode> en, const T& t)
-      {
-        return emptyNodePtr();
-      }
-    };
-
->>>>>>> feedcf25
 #endif // DOXYGEN
 
     //! \} group Traversal
