--- conflicted
+++ resolved
@@ -50,12 +50,6 @@
 
 #endif // DOXYGEN
 
-<<<<<<< HEAD
-=======
-    //! Reference to a pointer to an empty node that is used for all empty slots
-    const std::shared_ptr<EmptyNode>& emptyNodePtr();
-
->>>>>>> feedcf25
     //! Struct for obtaining some basic structural information about a TypeTree.
     /**
      * This struct extracts basic information about the passed TypeTree and
