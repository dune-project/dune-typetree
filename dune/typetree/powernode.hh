// -*- tab-width: 4; indent-tabs-mode: nil; c-basic-offset: 2 -*-
// vi: set et ts=4 sw=2 sts=2:

#ifndef DUNE_TYPETREE_POWERNODE_HH
#define DUNE_TYPETREE_POWERNODE_HH

#include <cassert>

#include <dune/common/array.hh>
#include <dune/common/typetraits.hh>

#include <dune/typetree/nodetags.hh>
#include <dune/typetree/utility.hh>

namespace Dune {
  namespace TypeTree {

    /** \addtogroup Nodes
     *  \ingroup TypeTree
     *  \{
     */

#ifndef DOXYGEN

    namespace {

      // prototype and end of recursion
      template<typename T, typename It, typename... Args>
      void assign_reference_pack_to_shared_ptr_array_unpack(It it, Args&&... args) {}

      template<typename T, typename It, typename Arg, typename... Args>
      void assign_reference_pack_to_shared_ptr_array_unpack(It it, Arg&& arg, Args&&... args)
      {
        static_assert(is_same<T,typename remove_const<typename remove_reference<Arg>::type>::type>::value,"type mismatch during array conversion");
        *it = convert_arg(std::forward<Arg>(arg));
        assign_reference_pack_to_shared_ptr_array_unpack<T>(++it,std::forward<Args>(args)...);
      }

      template<typename T, std::size_t n, typename... Args>
      void assign_reference_pack_to_shared_ptr_array(array<shared_ptr<T>,n>& res, Args&&... args)
      {
        static_assert(sizeof...(Args) == n, "invalid number of arguments");
        return assign_reference_pack_to_shared_ptr_array_unpack<T>(res.begin(),std::forward<Args>(args)...);
      }


      // prototype and end of recursion
      template<typename T, typename It, typename... Args>
      void assign_shared_ptr_pack_to_shared_ptr_array_unpack(It it, Args&&... args) {}

      template<typename T, typename It, typename Arg, typename... Args>
      void assign_shared_ptr_pack_to_shared_ptr_array_unpack(It it, Arg&& arg, Args&&... args)
      {
        static_assert(is_same<T,typename std::remove_reference<Arg>::type::element_type>::value,"type mismatch during array conversion");
        *it = arg;
        assign_shared_ptr_pack_to_shared_ptr_array_unpack<T>(++it,args...);
      }

      template<typename T, std::size_t n, typename... Args>
      void assign_shared_ptr_pack_to_shared_ptr_array(array<shared_ptr<T>,n>& res, Args&&... args)
      {
        static_assert(sizeof...(Args) == n, "invalid number of arguments");
        return assign_shared_ptr_pack_to_shared_ptr_array_unpack<T>(res.begin(),args...);
      }

    } // anonymous namespace

#endif

#ifndef DOXYGEN

    //! Helper struct to make constructor enabling mechanism in PowerNode more readable.
    template<typename PowerNode, typename T, std::size_t k>
    struct AssertPowerNodeChildCount
      : public enable_if<is_same<
                           typename PowerNode::ChildType,
                           T>::value &&
    PowerNode::CHILDREN == k,
                         T>
    {};

#endif

    /** \brief Collect k instances of type T within a \ref TypeTree.
     *
     *  \tparam T The base type
     *  \tparam k The number of instances this node should collect
     */
    template<typename T, std::size_t k>
    class PowerNode
    {

    public:

      //! Mark this class as non leaf in the \ref TypeTree.
      static const bool isLeaf = false;

      //! Mark this class as a power in the \ref TypeTree.
      static const bool isPower = true;

      //! Mark this class as a non composite in the \ref TypeTree.
      static const bool isComposite = false;

      //! The number of children.
      static const std::size_t CHILDREN = k;

      //! The type tag that describes a PowerNode.
      typedef PowerNodeTag NodeTag;

      //! The type of each child.
      typedef T ChildType;

      //! The storage type of each child.
      typedef shared_ptr<T> ChildStorageType;

      //! The const version of the storage type of each child.
      typedef shared_ptr<const T> ChildConstStorageType;

      //! The type used for storing the children.
      typedef array<ChildStorageType,k> NodeStorage;


      //! Access to the type and storage type of the i-th child.
      template<std::size_t i>
      struct Child
      {

        static_assert((i < CHILDREN), "child index out of range");

        //! The type of the child.
        typedef T Type;

        //! The type of the child.
        typedef T type;

        //! The storage type of the child.
        typedef ChildStorageType Storage;

        //! The const storage type of the child.
        typedef ChildConstStorageType ConstStorage;
      };

      //! @name Child Access (templated methods)
      //! @{

      //! Returns the i-th child.
      /**
       * \returns a reference to the i-th child.
       */
      template<std::size_t i>
      T& child ()
      {
        static_assert((i < CHILDREN), "child index out of range");
        return *_children[i];
      }

      //! Returns the i-th child (const version).
      /**
       * \returns a const reference to the i-th child.
       */
      template<std::size_t i>
      const T& child () const
      {
        static_assert((i < CHILDREN), "child index out of range");
        return *_children[i];
      }

      //! Returns the storage of the i-th child.
      /**
       * \returns a copy of the object storing the i-th child.
       */
      template<std::size_t i>
      ChildStorageType childStorage()
      {
        static_assert((i < CHILDREN), "child index out of range");
        return _children[i];
      }

      //! Returns the storage of the i-th child (const version).
      /**
       * This method is only important if the child is stored as
       * some kind of pointer, as this allows the pointee type to
       * become const.
       * \returns a copy of the object storing the i-th child.
       */
      template<std::size_t i>
      ChildConstStorageType childStorage() const
      {
        static_assert((i < CHILDREN), "child index out of range");
        return _children[i];
      }

      //! Sets the i-th child to the passed-in value.
      template<std::size_t i>
      void setChild (T& t)
      {
        static_assert((i < CHILDREN), "child index out of range");
        _children[i] = stackobject_to_shared_ptr(t);
      }

      //! Sets the stored value representing the i-th child to the passed-in value.
      template<std::size_t i>
      void setChild (ChildStorageType st)
      {
        static_assert((i < CHILDREN), "child index out of range");
        _children[i] = st;
      }

      //! @}


      //! @name Child Access (Dynamic methods)
      //! @{

      //! Returns the i-th child.
      /**
       * \returns a reference to the i-th child.
       */
      T& child (std::size_t i)
      {
        assert(i < CHILDREN && "child index out of range");
        return *_children[i];
      }

      //! Returns the i-th child (const version).
      /**
       * \returns a const reference to the i-th child.
       */
      const T& child (std::size_t i) const
      {
        assert(i < CHILDREN && "child index out of range");
        return *_children[i];
      }

      //! Returns the storage of the i-th child.
      /**
       * \returns a copy of the object storing the i-th child.
       */
      ChildStorageType childStorage(std::size_t i)
      {
        assert(i < CHILDREN && "child index out of range");
        return _children[i];
      }

      //! Returns the storage of the i-th child (const version).
      /**
       * This method is only important if the child is stored as
       * some kind of pointer, as this allows the pointee type to
       * become const.
       * \returns a copy of the object storing the i-th child.
       */
      ChildConstStorageType childStorage (std::size_t i) const
      {
        assert(i < CHILDREN && "child index out of range");
        return (_children[i]);
      }

      //! Sets the i-th child to the passed-in value.
      void setChild (std::size_t i, T& t)
      {
        assert(i < CHILDREN && "child index out of range");
        _children[i] = stackobject_to_shared_ptr(t);
      }

      //! Sets the stored value representing the i-th child to the passed-in value.
      void setChild (std::size_t i, ChildStorageType st)
      {
        assert(i < CHILDREN && "child index out of range");
        _children[i] = st;
      }

      const NodeStorage& nodeStorage() const
      {
        return _children;
      }

      //! @}

      //! @name Constructors
      //! @{

    protected:

      //! Default constructor.
      /**
       * The default constructor is protected, as PowerNode is a utility
       * class that needs to be filled with meaning by subclassing it
       * and adding useful functionality to the subclass.
       *
       * \warning When using the default constructor, make sure to set ALL children
       * by means of the setChild() methods!
       */
      PowerNode()
      {}

      //! Initialize the PowerNode with a copy of the passed-in storage type.
      explicit PowerNode(const NodeStorage& children)
        : _children(children)
      {}

      //! Initialize all children with copies of a storage object constructed from the parameter \c t.
      explicit PowerNode (T& t, bool distinct_objects = true)
      {
        if (distinct_objects)
          {
            for (typename NodeStorage::iterator it = _children.begin(); it != _children.end(); ++it)
              *it = make_shared<T>(t);
          }
        else
          {
            shared_ptr<T> sp = stackobject_to_shared_ptr(t);
            std::fill(_children.begin(),_children.end(),sp);
          }
      }

#ifdef DOXYGEN

      //! Initialize all children with the passed-in objects.
      /**
       * The availability of this constructor depends on the number of children and
       * compiler support for C++0x: For 1 <= k <= 10, it is always present, but for
       * k > 10, it requires C++0x support in the compiler. If your compiler doesn't,
       * use PowerNode(const Storage& children) instead.
       *
       * Moreover, the C++0x-based version also supports passing in temporary objects
       * and will move those objects into the node. Attempting to do so with the legacy
       * version will result in a compile error.
       */
      PowerNode(T& t1, T& t2, ...)
      {}

#else

      // this weird signature avoids shadowing other 1-argument constructors
      template<typename C0, typename C1, typename... Children>
      PowerNode (C0&& c0, C1&& c1, Children&&... children)
      {
        assign_reference_pack_to_shared_ptr_array(_children,std::forward<C0>(c0),std::forward<C1>(c1),std::forward<Children>(children)...);
      }

<<<<<<< HEAD
=======
      // this weird signature avoids shadowing other 1-argument constructors
      template<typename C0, typename C1, typename... Children>
      PowerNode (shared_ptr<C0> c0, shared_ptr<C1> c1, shared_ptr<Children>... children)
      {
        assign_shared_ptr_pack_to_shared_ptr_array(_children,c0,c1,children...);
      }

#else

      template<typename U>
      PowerNode (typename AssertPowerNodeChildCount<PowerNode,U,2>::type& c0,
                 U& c1)
      {
        _children[0] = stackobject_to_shared_ptr(c0);
        _children[1] = stackobject_to_shared_ptr(c1);
      }

      template<typename U>
      PowerNode (typename AssertPowerNodeChildCount<PowerNode,U,3>::type& c0,
                 U& c1,
                 U& c2)
      {
        _children[0] = stackobject_to_shared_ptr(c0);
        _children[1] = stackobject_to_shared_ptr(c1);
        _children[2] = stackobject_to_shared_ptr(c2);
      }

      template<typename U>
      PowerNode (typename AssertPowerNodeChildCount<PowerNode,U,4>::type& c0,
                 U& c1,
                 U& c2,
                 U& c3)
      {
        _children[0] = stackobject_to_shared_ptr(c0);
        _children[1] = stackobject_to_shared_ptr(c1);
        _children[2] = stackobject_to_shared_ptr(c2);
        _children[3] = stackobject_to_shared_ptr(c3);
      }

      template<typename U>
      PowerNode (typename AssertPowerNodeChildCount<PowerNode,U,5>::type& c0,
                 U& c1,
                 U& c2,
                 U& c3,
                 U& c4)
      {
        _children[0] = stackobject_to_shared_ptr(c0);
        _children[1] = stackobject_to_shared_ptr(c1);
        _children[2] = stackobject_to_shared_ptr(c2);
        _children[3] = stackobject_to_shared_ptr(c3);
        _children[4] = stackobject_to_shared_ptr(c4);
      }

      template<typename U>
      PowerNode (typename AssertPowerNodeChildCount<PowerNode,U,6>::type& c0,
                 U& c1,
                 U& c2,
                 U& c3,
                 U& c4,
                 U& c5)
      {
        _children[0] = stackobject_to_shared_ptr(c0);
        _children[1] = stackobject_to_shared_ptr(c1);
        _children[2] = stackobject_to_shared_ptr(c2);
        _children[3] = stackobject_to_shared_ptr(c3);
        _children[4] = stackobject_to_shared_ptr(c4);
        _children[5] = stackobject_to_shared_ptr(c5);
      }

      template<typename U>
      PowerNode (typename AssertPowerNodeChildCount<PowerNode,U,7>::type& c0,
                 U& c1,
                 U& c2,
                 U& c3,
                 U& c4,
                 U& c5,
                 U& c6)
      {
        _children[0] = stackobject_to_shared_ptr(c0);
        _children[1] = stackobject_to_shared_ptr(c1);
        _children[2] = stackobject_to_shared_ptr(c2);
        _children[3] = stackobject_to_shared_ptr(c3);
        _children[4] = stackobject_to_shared_ptr(c4);
        _children[5] = stackobject_to_shared_ptr(c5);
        _children[6] = stackobject_to_shared_ptr(c6);
      }

      template<typename U>
      PowerNode (typename AssertPowerNodeChildCount<PowerNode,U,8>::type& c0,
                 U& c1,
                 U& c2,
                 U& c3,
                 U& c4,
                 U& c5,
                 U& c6,
                 U& c7)
      {
        _children[0] = stackobject_to_shared_ptr(c0);
        _children[1] = stackobject_to_shared_ptr(c1);
        _children[2] = stackobject_to_shared_ptr(c2);
        _children[3] = stackobject_to_shared_ptr(c3);
        _children[4] = stackobject_to_shared_ptr(c4);
        _children[5] = stackobject_to_shared_ptr(c5);
        _children[6] = stackobject_to_shared_ptr(c6);
        _children[7] = stackobject_to_shared_ptr(c7);
      }

      template<typename U>
      PowerNode (typename AssertPowerNodeChildCount<PowerNode,U,9>::type& c0,
                 U& c1,
                 U& c2,
                 U& c3,
                 U& c4,
                 U& c5,
                 U& c6,
                 U& c7,
                 U& c8)
      {
        _children[0] = stackobject_to_shared_ptr(c0);
        _children[1] = stackobject_to_shared_ptr(c1);
        _children[2] = stackobject_to_shared_ptr(c2);
        _children[3] = stackobject_to_shared_ptr(c3);
        _children[4] = stackobject_to_shared_ptr(c4);
        _children[5] = stackobject_to_shared_ptr(c5);
        _children[6] = stackobject_to_shared_ptr(c6);
        _children[7] = stackobject_to_shared_ptr(c7);
        _children[8] = stackobject_to_shared_ptr(c8);
      }

      template<typename U>
      PowerNode (typename AssertPowerNodeChildCount<PowerNode,U,10>::type& c0,
                 U& c1,
                 U& c2,
                 U& c3,
                 U& c4,
                 U& c5,
                 U& c6,
                 U& c7,
                 U& c8,
                 U& c9)
      {
        _children[0] = stackobject_to_shared_ptr(c0);
        _children[1] = stackobject_to_shared_ptr(c1);
        _children[2] = stackobject_to_shared_ptr(c2);
        _children[3] = stackobject_to_shared_ptr(c3);
        _children[4] = stackobject_to_shared_ptr(c4);
        _children[5] = stackobject_to_shared_ptr(c5);
        _children[6] = stackobject_to_shared_ptr(c6);
        _children[7] = stackobject_to_shared_ptr(c7);
        _children[8] = stackobject_to_shared_ptr(c8);
        _children[9] = stackobject_to_shared_ptr(c9);
      }

#endif // C++0x

>>>>>>> 3e87251c
#endif // DOXYGEN

      //! @}

    private:
      NodeStorage _children;
    };

    //! \} group Nodes

  } // namespace TypeTree
} //namespace Dune

#endif // DUNE_TYPETREE_POWERNODE_HH<|MERGE_RESOLUTION|>--- conflicted
+++ resolved
@@ -338,8 +338,6 @@
         assign_reference_pack_to_shared_ptr_array(_children,std::forward<C0>(c0),std::forward<C1>(c1),std::forward<Children>(children)...);
       }
 
-<<<<<<< HEAD
-=======
       // this weird signature avoids shadowing other 1-argument constructors
       template<typename C0, typename C1, typename... Children>
       PowerNode (shared_ptr<C0> c0, shared_ptr<C1> c1, shared_ptr<Children>... children)
@@ -347,155 +345,6 @@
         assign_shared_ptr_pack_to_shared_ptr_array(_children,c0,c1,children...);
       }
 
-#else
-
-      template<typename U>
-      PowerNode (typename AssertPowerNodeChildCount<PowerNode,U,2>::type& c0,
-                 U& c1)
-      {
-        _children[0] = stackobject_to_shared_ptr(c0);
-        _children[1] = stackobject_to_shared_ptr(c1);
-      }
-
-      template<typename U>
-      PowerNode (typename AssertPowerNodeChildCount<PowerNode,U,3>::type& c0,
-                 U& c1,
-                 U& c2)
-      {
-        _children[0] = stackobject_to_shared_ptr(c0);
-        _children[1] = stackobject_to_shared_ptr(c1);
-        _children[2] = stackobject_to_shared_ptr(c2);
-      }
-
-      template<typename U>
-      PowerNode (typename AssertPowerNodeChildCount<PowerNode,U,4>::type& c0,
-                 U& c1,
-                 U& c2,
-                 U& c3)
-      {
-        _children[0] = stackobject_to_shared_ptr(c0);
-        _children[1] = stackobject_to_shared_ptr(c1);
-        _children[2] = stackobject_to_shared_ptr(c2);
-        _children[3] = stackobject_to_shared_ptr(c3);
-      }
-
-      template<typename U>
-      PowerNode (typename AssertPowerNodeChildCount<PowerNode,U,5>::type& c0,
-                 U& c1,
-                 U& c2,
-                 U& c3,
-                 U& c4)
-      {
-        _children[0] = stackobject_to_shared_ptr(c0);
-        _children[1] = stackobject_to_shared_ptr(c1);
-        _children[2] = stackobject_to_shared_ptr(c2);
-        _children[3] = stackobject_to_shared_ptr(c3);
-        _children[4] = stackobject_to_shared_ptr(c4);
-      }
-
-      template<typename U>
-      PowerNode (typename AssertPowerNodeChildCount<PowerNode,U,6>::type& c0,
-                 U& c1,
-                 U& c2,
-                 U& c3,
-                 U& c4,
-                 U& c5)
-      {
-        _children[0] = stackobject_to_shared_ptr(c0);
-        _children[1] = stackobject_to_shared_ptr(c1);
-        _children[2] = stackobject_to_shared_ptr(c2);
-        _children[3] = stackobject_to_shared_ptr(c3);
-        _children[4] = stackobject_to_shared_ptr(c4);
-        _children[5] = stackobject_to_shared_ptr(c5);
-      }
-
-      template<typename U>
-      PowerNode (typename AssertPowerNodeChildCount<PowerNode,U,7>::type& c0,
-                 U& c1,
-                 U& c2,
-                 U& c3,
-                 U& c4,
-                 U& c5,
-                 U& c6)
-      {
-        _children[0] = stackobject_to_shared_ptr(c0);
-        _children[1] = stackobject_to_shared_ptr(c1);
-        _children[2] = stackobject_to_shared_ptr(c2);
-        _children[3] = stackobject_to_shared_ptr(c3);
-        _children[4] = stackobject_to_shared_ptr(c4);
-        _children[5] = stackobject_to_shared_ptr(c5);
-        _children[6] = stackobject_to_shared_ptr(c6);
-      }
-
-      template<typename U>
-      PowerNode (typename AssertPowerNodeChildCount<PowerNode,U,8>::type& c0,
-                 U& c1,
-                 U& c2,
-                 U& c3,
-                 U& c4,
-                 U& c5,
-                 U& c6,
-                 U& c7)
-      {
-        _children[0] = stackobject_to_shared_ptr(c0);
-        _children[1] = stackobject_to_shared_ptr(c1);
-        _children[2] = stackobject_to_shared_ptr(c2);
-        _children[3] = stackobject_to_shared_ptr(c3);
-        _children[4] = stackobject_to_shared_ptr(c4);
-        _children[5] = stackobject_to_shared_ptr(c5);
-        _children[6] = stackobject_to_shared_ptr(c6);
-        _children[7] = stackobject_to_shared_ptr(c7);
-      }
-
-      template<typename U>
-      PowerNode (typename AssertPowerNodeChildCount<PowerNode,U,9>::type& c0,
-                 U& c1,
-                 U& c2,
-                 U& c3,
-                 U& c4,
-                 U& c5,
-                 U& c6,
-                 U& c7,
-                 U& c8)
-      {
-        _children[0] = stackobject_to_shared_ptr(c0);
-        _children[1] = stackobject_to_shared_ptr(c1);
-        _children[2] = stackobject_to_shared_ptr(c2);
-        _children[3] = stackobject_to_shared_ptr(c3);
-        _children[4] = stackobject_to_shared_ptr(c4);
-        _children[5] = stackobject_to_shared_ptr(c5);
-        _children[6] = stackobject_to_shared_ptr(c6);
-        _children[7] = stackobject_to_shared_ptr(c7);
-        _children[8] = stackobject_to_shared_ptr(c8);
-      }
-
-      template<typename U>
-      PowerNode (typename AssertPowerNodeChildCount<PowerNode,U,10>::type& c0,
-                 U& c1,
-                 U& c2,
-                 U& c3,
-                 U& c4,
-                 U& c5,
-                 U& c6,
-                 U& c7,
-                 U& c8,
-                 U& c9)
-      {
-        _children[0] = stackobject_to_shared_ptr(c0);
-        _children[1] = stackobject_to_shared_ptr(c1);
-        _children[2] = stackobject_to_shared_ptr(c2);
-        _children[3] = stackobject_to_shared_ptr(c3);
-        _children[4] = stackobject_to_shared_ptr(c4);
-        _children[5] = stackobject_to_shared_ptr(c5);
-        _children[6] = stackobject_to_shared_ptr(c6);
-        _children[7] = stackobject_to_shared_ptr(c7);
-        _children[8] = stackobject_to_shared_ptr(c8);
-        _children[9] = stackobject_to_shared_ptr(c9);
-      }
-
-#endif // C++0x
-
->>>>>>> 3e87251c
 #endif // DOXYGEN
 
       //! @}
