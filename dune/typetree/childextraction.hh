--- conflicted
+++ resolved
@@ -360,47 +360,16 @@
 
       // we need a concept to make sure that the node has a templated child()
       // method
-<<<<<<< HEAD
-      template<typename Node, typename _ = decltype(std::declval<Node>().template child<0>())>
-      static constexpr auto _has_template_child_method(Node*) -> std::true_type;
-
-      template<typename Node>
-      static constexpr auto _has_template_child_method(void*) -> std::false_type;
-
-      // This struct lazily evaluates the return type by recursively calling child. This has
-      // to happen lazily because we only want to do it if the child access at the current
-      // level succeeds; otherwise, we would swamp the user with error messages as the algorithm
-      // walks down the remaining indices
-      //
-      // This struct gets created inside an std::enable_if, but the nested alias template that triggers
-      // the recursion is only instantiated if the std::enable_if was successful.
-      template<typename Node>
-      struct _lazy_static_decltype
-      {
-        template<typename I, typename... J>
-        struct evaluate
-        {
-          using type = decltype(child(std::declval<Node>().template child<I::value>(),std::declval<J>()...));
-        };
-=======
       struct HasTemplateChildMethod {
         template <class Node>
         auto require(const Node& node) -> decltype(node.template child<0>());
->>>>>>> 4f676066
       };
 
       // The actual implementation is rather simple, we just use an overload that requires the first index
       // to be an index_constant, get the child and then recurse.
-<<<<<<< HEAD
-      // It only gets ugly due to the std::enable_if, but without that trick, the error messages for the user
-      // can get *very* obscure (they are bad enough as it is, concepts where are you?).
-      template<typename Node, std::size_t i, typename... J>
-      auto child(Node&& node, index_constant<i>, J... j) ->
-=======
       // It only gets ugly due to the enable_if, but without that trick, the error messages for the user
       // can get *very* obscure (they are bad enough as it is).
       template<typename Node, std::size_t i, typename... J,
->>>>>>> 4f676066
         typename std::enable_if<
           Dune::models<HasTemplateChildMethod, Node>() &&
           (i < std::decay<Node>::type::CHILDREN), int>::type = 0>
